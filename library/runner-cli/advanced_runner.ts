// Copyright 2025 Google LLC
//
// Licensed under the Apache License, Version 2.0 (the "License");
// you may not use this file except in compliance with the License.
// You may obtain a copy of the License at
//
//     http://www.apache.org/licenses/LICENSE-2.0
//
// Unless required by applicable law or agreed to in writing, software
// distributed under the License is distributed on an "AS IS" BASIS,
// WITHOUT WARRANTIES OR CONDITIONS OF ANY KIND, either express or implied.
// See the License for the specific language governing permissions and
// limitations under the License.

// Advanced data output mode.
//
// There are 3 outputs:
// - a topic stats JSON that includes the topics found, their size, their votes, their engagement
//        and alignment, and their subtopics
// - a comments JSON that includes the comment id, text, votes, pass rate, agree rate, disagree
//        rate,  whether the comment is high alignment, low alignment, uncertain, and whether the
//        comment is filtered out.
// - the summary object as a JSON which includes the section titles, text, and cited comment ids.
//
// The input CSV is expected to have the following columns: comment-id, comment_text, and topics.
// Vote data should also be included, for data without group information the columns should be:
// agrees, disagrees, and optionally passes. For data with group information the columns should be:
// {group name}-agree-count, {group name}-disagree-count, and optionally {group name}-pass-count
// for each group.
//
// Sample Usage:
// time npx ts-node ./runner-cli/advanced_runner.ts --outputBasename final-copy \
//   --vertexProject "{CLOUD_PROJECT_ID}" \
//   --inputFile "./data.csv"

import { Command } from "commander";
import { writeFileSync } from "fs";
import { concatTopics, getCommentsFromCsv, getSummary } from "./runner_utils";
import { MajoritySummaryStats } from "../src/stats/majority_vote";
import { TopicStats } from "../src/stats/summary_stats";
import { RelativeContext } from "../src/tasks/summarization_subtasks/relative_context";
import { Comment, CommentWithVoteInfo, VoteInfo } from "../src/types";
import { getTotalAgreeRate, getTotalDisagreeRate, getTotalPassRate } from "../src/stats/stats_util";

interface MinimalTopicStat {
  name: string;
  commentCount: number;
  voteCount: number;
  subtopicStats?: MinimalTopicStat[];
  relativeEngagement: string;
  relativeAlignment: string;
}

interface CommentWithScores {
  id: string;
  text: string;
  votes?: VoteInfo;
  topics?: string;

  agreeRate?: number;
  disagreeRate?: number;
  passRate?: number;

  isHighAlignment?: boolean;
  highAlignmentScore?: number;

  isLowAlignment?: boolean;
  lowAlignmentScore?: number;

  isHighUncertainty?: boolean;
  highUncertaintyScore?: number;

  isFilteredOut?: boolean;
}

function createMinimalStats(
  stats: TopicStats[],
  relativeContext: RelativeContext | null = null
): MinimalTopicStat[] {
  if (!relativeContext) relativeContext = new RelativeContext(stats);
  return stats.map((stat): MinimalTopicStat => {
    const minimalStat: MinimalTopicStat = {
      name: stat.name,
      commentCount: stat.commentCount,
      voteCount: stat.summaryStats.voteCount,
      relativeAlignment: relativeContext.getRelativeAgreement(stat.summaryStats),
      relativeEngagement: relativeContext.getRelativeEngagement(stat.summaryStats),
      // Recursively process subtopics if they exist
      subtopicStats: stat.subtopicStats
        ? createMinimalStats(stat.subtopicStats, relativeContext)
        : undefined,
    };
    return minimalStat;
  });
}

function getCommentsWithScores(
  comments: Comment[],
  stats: MajoritySummaryStats
): CommentWithScores[] {
  const highAlignmentCommentIDs = stats
    .getCommonGroundComments(Number.MAX_VALUE)
    .map((comment) => comment.id);
  const lowAlignmentCommentIDs = stats
    .getDifferenceOfOpinionComments(Number.MAX_VALUE)
    .map((comment) => comment.id);
  const highUncertaintyCommentIDs = stats
    .getUncertainComments(Number.MAX_VALUE)
    .map((comment) => comment.id);
  const filteredCommentIds = stats.filteredComments.map((comment) => comment.id);
  return comments.map((comment) => {
    const commentWithScores: CommentWithScores = {
      id: comment.id,
      text: comment.text,
      votes: comment.voteInfo,
      topics: concatTopics(comment),
    };

    if (comment.voteInfo) {
      const commentWithVoteInfo = comment as CommentWithVoteInfo;
      commentWithScores.passRate = getTotalPassRate(comment.voteInfo, stats.asProbabilityEstimate);
      commentWithScores.agreeRate = getTotalAgreeRate(
        comment.voteInfo,
        stats.includePasses,
        stats.asProbabilityEstimate
      );
      commentWithScores.disagreeRate = getTotalDisagreeRate(
        comment.voteInfo,
        stats.includePasses,
        stats.asProbabilityEstimate
      );
      commentWithScores.isHighAlignment = highAlignmentCommentIDs.includes(comment.id);
      commentWithScores.highAlignmentScore = stats.getCommonGroundScore(commentWithVoteInfo);

      commentWithScores.isLowAlignment = lowAlignmentCommentIDs.includes(comment.id);
      commentWithScores.lowAlignmentScore = stats.getDifferenceOfOpinionScore(commentWithVoteInfo);

      commentWithScores.isHighUncertainty = highUncertaintyCommentIDs.includes(comment.id);
      commentWithScores.highUncertaintyScore = stats.getUncertainScore(commentWithVoteInfo);

      commentWithScores.isFilteredOut = !filteredCommentIds.includes(comment.id);
    }
    return commentWithScores;
  });
}

async function main(): Promise<void> {
  // Parse command line arguments.
  const program = new Command();
  program
    .option(
      "-o, --outputBasename <file>",
      "The output basename, this will be prepended to 'summary.html' and 'summaryClaimsAndComments.csv'."
    )
    .option("-i, --inputFile <file>", "The input file name.")
    .option(
      "-a, --additionalContext <context>",
      "A short description of the conversation to add context."
    )
    .option("-v, --vertexProject <project>", "The Vertex Project name.")
<<<<<<< HEAD
    .option("-k, --keyFilename <file>", "Path to the service account key file for authentication.");
=======
    .option("-m, --modelName <model>", "The name of the model to use (defaults to gemini-2.5-pro-preview-06-05).");
>>>>>>> 4959b1f9
  program.parse(process.argv);
  const options = program.opts();

  const comments = await getCommentsFromCsv(options.inputFile);
  const stats = new MajoritySummaryStats(comments);
  if (stats.getStatsByTopic().length === 0) {
    throw Error(
      "Expected input comments to have topics. Please categorize them using the " +
        "categorization_runner.ts"
    );
  }

  // Modify the SummaryStats output to drop comment info and add RelativeContext.
  const minimalTopicStats = createMinimalStats(stats.getStatsByTopic());
  writeFileSync(
    options.outputBasename + "-topic-stats.json",
    JSON.stringify(minimalTopicStats, null, 2)
  );

  const commentsWithScores = getCommentsWithScores(comments, stats);
  writeFileSync(
    options.outputBasename + "-comments-with-scores.json",
    JSON.stringify(commentsWithScores, null, 2)
  );

  const summary = await getSummary(
    options.vertexProject,
    comments,
    undefined,
    options.additionalContext,
<<<<<<< HEAD
    options.keyFilename
=======
    options.modelName
>>>>>>> 4959b1f9
  );
  writeFileSync(options.outputBasename + "-summary.json", JSON.stringify(summary, null, 2));
}

main();<|MERGE_RESOLUTION|>--- conflicted
+++ resolved
@@ -158,11 +158,8 @@
       "A short description of the conversation to add context."
     )
     .option("-v, --vertexProject <project>", "The Vertex Project name.")
-<<<<<<< HEAD
-    .option("-k, --keyFilename <file>", "Path to the service account key file for authentication.");
-=======
+    .option("-k, --keyFilename <file>", "Path to the service account key file for authentication."),
     .option("-m, --modelName <model>", "The name of the model to use (defaults to gemini-2.5-pro-preview-06-05).");
->>>>>>> 4959b1f9
   program.parse(process.argv);
   const options = program.opts();
 
@@ -193,11 +190,8 @@
     comments,
     undefined,
     options.additionalContext,
-<<<<<<< HEAD
-    options.keyFilename
-=======
+    options.keyFilename,
     options.modelName
->>>>>>> 4959b1f9
   );
   writeFileSync(options.outputBasename + "-summary.json", JSON.stringify(summary, null, 2));
 }
